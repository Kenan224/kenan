"""
Streamlit Web Application for Kinetic Modeling Analysis
Веб-приложение для анализа кинетического моделирования
"""

import streamlit as st
import pandas as pd
import numpy as np
import matplotlib.pyplot as plt
from io import BytesIO

# Import custom modules
from data_processor import validate_data_structure, preprocess_data, get_data_summary, read_csv_file
from kinetic_models import (
    find_stable_points, fit_pfo_model, fit_pso_model,
    create_results_summary, create_detailed_results
)
from visualization import create_matplotlib_plots

# Configure page
st.set_page_config(
    page_title="Анализ кинетического моделирования",
    page_icon="🧑‍🔬",
    layout="wide",
    initial_sidebar_state="expanded"
)

# Custom CSS for better styling
st.markdown("""
<style>
.metric-container {
    background-color: #f0f2f6;
    padding: 1rem;
    border-radius: 0.5rem;
    margin: 0.5rem 0;
}
</style>
""", unsafe_allow_html=True)

def main():
    st.title("Анализ кинетического моделирования")

    # Student and supervisor information
    st.markdown("""
    <div style="background-color: #f0f2f6; padding: 1rem; border-radius: 0.5rem; margin-bottom: 1rem;">
        <p style="margin: 0; font-size: 14px;">
            <strong>СТУДЕНТ:</strong> Алсади К. <br>
            <strong>РУКОВОДИТЕЛЬ:</strong> Киреева А.В
        </p>
    </div>
    """, unsafe_allow_html=True)

    st.markdown("---")

    # Sidebar for parameters
    with st.sidebar:
        st.header("Параметры")

        # Using Matplotlib for all plots
        plot_type = "Matplotlib"

        st.markdown("---")
        st.markdown("### Требования к файлу")
        st.markdown("""
        **Обязательные столбцы:**
        - `т, мин` (Время в минутах)
        - `А` (Концентрация A)

        **Опциональные столбцы:**
        - `А0` (Начальная концентрация) - если отсутствует, используется первое значение А
        - `А/А0` (Отношение A/A0) - рассчитывается автоматически если отсутствует

        **Поддерживаемые форматы:**
        - Excel (.xlsx, .xls)
        - CSV (.csv) с автоопределением разделителя
        """)

    # Data input method selection
    st.header("Ввод данных")

    input_method = st.radio(
        "Выберите способ ввода данных:",
        ["Загрузить файл", "Ввести данные вручную"],
        index=0,
        horizontal=True
    )

    df = None
    selected_sheet = None

    if input_method == "Загрузить файл":
        # File upload section
        st.subheader("Загрузка файла")
        uploaded_file = st.file_uploader(
            "Выберите файл",
            type=['xlsx', 'xls', 'csv'],
            help="Загрузите файл Excel или CSV с кинетическими данными"
        )

        if uploaded_file is not None:
            try:
                file_extension = uploaded_file.name.split('.')[-1].lower()

                if file_extension == 'csv':
                    # Handle CSV files
                    df = read_csv_file(uploaded_file)

                    # Check if file is empty
                    if df.empty:
                        st.error("Файл CSV пуст")
                        return

                else:
                    # Handle Excel files
                    excel_file = pd.ExcelFile(uploaded_file)
                    sheet_names = excel_file.sheet_names

                    # Add sheet selector to sidebar if multiple sheets exist
                    selected_sheet = None
                    if len(sheet_names) > 1:
                        with st.sidebar:
                            st.markdown("---")
                            selected_sheet = st.selectbox(
                                "Выберите лист Excel",
                                sheet_names,
                                index=0,
                                help="Выберите лист для анализа из доступных в файле"
                            )
                    else:
                        selected_sheet = sheet_names[0]

                    # Read the selected sheet
                    try:
                        df = pd.read_excel(uploaded_file, sheet_name=selected_sheet)

                        # Check if sheet is empty
                        if df.empty:
                            st.error(f"Лист '{selected_sheet}' пуст")
                            if len(sheet_names) > 1:
                                st.error("Попробуйте выбрать другой лист.")
                            return

                    except Exception as sheet_error:
                        st.error(f"Ошибка чтения листа '{selected_sheet}': {str(sheet_error)}")
                        if len(sheet_names) > 1:
                            st.error("Попробуйте выбрать другой лист.")
                        return

                # Validate structure (common for both CSV and Excel)
                is_valid, error_message = validate_data_structure(df)

                if not is_valid:
                    st.error(f"{error_message}")
                    if file_extension != 'csv' and len(sheet_names) > 1:
                        st.error(f"Лист '{selected_sheet}' не содержит требуемых данных. Попробуйте выбрать другой лист.")
                    return

                st.success("Файл успешно загружен!")
                if file_extension != 'csv' and len(sheet_names) > 1:
                    st.info(f"Анализируется лист: **{selected_sheet}**")

                # Show raw data preview
                with st.expander("Предварительный просмотр данных"):
                    st.dataframe(df, use_container_width=True)
                    st.info(f"Общее количество строк: {len(df)}")

                    # Debug information for CSV files
                    if file_extension == 'csv':
                        st.markdown("**Информация о типах данных:**")
                        for col in ['т, мин', 'А', 'А0', 'А/А0']:
                            if col in df.columns:
                                sample_values = df[col].head(3).tolist()
                                data_type = df[col].dtype
                                st.text(f"{col}: {data_type} | Примеры: {sample_values}")

<<<<<<< HEAD
                # Data editing section for uploaded files
                st.subheader("Редактирование данных")
                st.info("Вы можете отредактировать загруженные данные перед анализом. Первое значение в столбце А будет автоматически использовано как начальная концентрация А0 для всех расчетов. Столбец А/А0 будет пересчитан автоматически.")

                # Initialize session state for uploaded file editing
                if 'uploaded_first_a_value' not in st.session_state:
                    st.session_state.uploaded_first_a_value = None

                # Prepare data for editing (remove А0 column from display if present)
                edit_df = df.copy()
                display_columns = ['т, мин', 'А']

                # Create display dataframe with only the columns we want to show
                edit_df_display = edit_df[display_columns].copy()

                # Configure column settings for the data editor
                column_config = {
                    "т, мин": st.column_config.NumberColumn(
                        "Время (мин)",
                        help="Время в минутах",
                        min_value=0.0,
                        step=0.0001,
                        format="%.4f"
                    ),
                    "А": st.column_config.NumberColumn(
                        "Концентрация А",
                        help="Концентрация А (первое значение используется как А0)",
                        min_value=0.0,
                        step=0.0001,
                        format="%.5f"
                    )
                }

                # Create editable data table
                edited_df = st.data_editor(
                    edit_df_display,
                    use_container_width=True,
                    num_rows="dynamic",
                    column_config=column_config,
                    key="uploaded_data_editor"
                )

                # Auto-calculate А/А0 if А column exists
                if 'А' in edited_df.columns:
                    # Create a copy to avoid modifying the original
                    processed_edited_df = edited_df.copy()

                    # Apply auto-population logic: if first A value exists, populate all A0 values
                    if len(processed_edited_df) > 0 and processed_edited_df.iloc[0]['А'] > 0:
                        first_a_value = processed_edited_df.iloc[0]['А']
                        # Auto-populate all A0 values with the first A value
                        processed_edited_df['А0'] = first_a_value

                        # Show auto-population notification
                        if first_a_value != st.session_state.uploaded_first_a_value:
                            st.session_state.uploaded_first_a_value = first_a_value
                            st.success(f"Автоопределение: А0 = {first_a_value:.5f} (из первого значения А)")

                        # Remove rows with invalid data
                        valid_mask = (processed_edited_df['А'] > 0) & (processed_edited_df['А0'] > 0) & (processed_edited_df['т, мин'] >= 0)
                        processed_edited_df = processed_edited_df[valid_mask]

                        if not processed_edited_df.empty:
                            # Recalculate А/А0
                            processed_edited_df['А/А0'] = processed_edited_df['А'] / processed_edited_df['А0']
                            processed_edited_df['А/А0'] = processed_edited_df['А/А0'].round(4)

                            # Update df to use the edited and processed data
                            df = processed_edited_df.copy()

                            # Show updated preview
                            with st.expander("Предварительный просмотр отредактированных данных"):
                                # Show only visible columns plus А/А0
                                display_data = df[['т, мин', 'А', 'А/А0']].copy()
                                st.dataframe(display_data, use_container_width=True)
                                st.info(f"Действительных строк после редактирования: {len(df)}")
                                if len(processed_edited_df) > 0 and processed_edited_df.iloc[0]['А'] > 0:
                                    st.info(f"Автоопределение активно: А0 = {processed_edited_df.iloc[0]['А']:.5f} для всех расчетов")
                        else:
                            st.warning("Нет действительных данных после редактирования. Убедитесь, что все значения положительные.")
                            df = None

=======
>>>>>>> df0657fc
            except Exception as e:
                st.error(f"Ошибка чтения файла: {str(e)}")

        else:
            # Instructions when no file is uploaded
            st.info("Пожалуйста, загрузите файл для начала анализа")

    else:  # Manual data entry
        st.subheader("Ручной ввод данных")

        # Initialize session state for tracking first A value
        if 'first_a_value' not in st.session_state:
            st.session_state.first_a_value = None
        if 'manual_data_initialized' not in st.session_state:
            st.session_state.manual_data_initialized = False

        # Create empty template data
        default_data = pd.DataFrame({
            'т, мин': [0.0],
            'А': [0.0]
        })

<<<<<<< HEAD
        st.info("Введите данные в таблицу ниже. Первое значение в столбце А будет автоматически использовано как начальная концентрация А0 для всех расчетов. Столбец А/А0 будет рассчитан автоматически.")
=======
        st.info("Введите данные в таблицу ниже. При вводе первого значения в столбец А, оно автоматически заполнит все строки столбца А0. Столбец А/А0 будет рассчитан автоматически.")
>>>>>>> df0657fc

        # Data editor
        edited_data = st.data_editor(
            default_data,
            num_rows="dynamic",
            use_container_width=True,
            column_config={
                "т, мин": st.column_config.NumberColumn(
                    "Время (мин)",
                    help="Время в минутах",
                    min_value=0.0,
                    step=0.0001,
                    format="%.4f"
                ),
                "А": st.column_config.NumberColumn(
                    "Концентрация А",
<<<<<<< HEAD
                    help="Концентрация А (первое значение используется как А0)",
=======
                    help="Концентрация А",
                    min_value=0.0,
                    step=0.0001,
                    format="%.5f"
                ),
                "А0": st.column_config.NumberColumn(
                    "Начальная концентрация А0",
                    help="Начальная концентрация А0 (автозаполнение из первого значения А)",
>>>>>>> df0657fc
                    min_value=0.0,
                    step=0.0001,
                    format="%.5f"
                )
            },
            key="manual_data_editor"
        )

        # Auto-populate А0 column based on first А value
        if not edited_data.empty and 'А' in edited_data.columns and 'А0' in edited_data.columns:
            # Get the first valid A value (non-zero)
            first_a_value = None
            for _, row in edited_data.iterrows():
                if row['А'] > 0:
                    first_a_value = row['А']
                    break

            # If we found a valid first A value, auto-populate A0 column
            if first_a_value is not None and first_a_value != st.session_state.first_a_value:
                st.session_state.first_a_value = first_a_value
                # Create a copy and populate A0 values
                edited_data_copy = edited_data.copy()
                edited_data_copy['А0'] = first_a_value

                # Update the data editor with auto-populated values
                st.info(f"Автозаполнение: Все значения А0 установлены в {first_a_value:.5f}")

                # Re-run the data editor with updated values
                edited_data = st.data_editor(
                    edited_data_copy,
                    num_rows="dynamic",
                    use_container_width=True,
                    column_config={
                        "т, мин": st.column_config.NumberColumn(
                            "Время (мин)",
                            help="Время в минутах",
                            min_value=0.0,
                            step=0.0001,
                            format="%.4f"
                        ),
                        "А": st.column_config.NumberColumn(
                            "Концентрация А",
                            help="Концентрация А",
                            min_value=0.0,
                            step=0.0001,
                            format="%.5f"
                        ),
                        "А0": st.column_config.NumberColumn(
                            "Начальная концентрация А0 (автозаполнение из первого значения А)",
                            help="Начальная концентрация А0 (автозаполнение из первого значения А)",
                            min_value=0.0,
                            step=0.0001,
                            format="%.5f"
                        )
                    },
                    key="manual_data_editor_updated"
                )

        # Auto-calculate A/A0 ratios and show preview
<<<<<<< HEAD
        if not edited_data.empty and 'А' in edited_data.columns:
            # Apply auto-population logic: use first A value as A0 for all calculations
            processed_data = edited_data.copy()

            # Get the first valid A value (non-zero) from the first row
            first_a_value = None
            if len(processed_data) > 0 and processed_data.iloc[0]['А'] > 0:
                first_a_value = processed_data.iloc[0]['А']
                # Add А0 column internally for calculations
                processed_data['А0'] = first_a_value

                # Show auto-determination info
                if first_a_value != st.session_state.first_a_value:
                    st.session_state.first_a_value = first_a_value
                    st.success(f"Автоопределение: А0 = {first_a_value:.5f} (из первого значения А)")

                # Remove rows with zero or negative values
                valid_data = processed_data[(processed_data['А'] > 0) & (processed_data['А0'] > 0) & (processed_data['т, мин'] >= 0)]

                if not valid_data.empty:
                    # Calculate A/A0 ratios
                    valid_data = valid_data.copy()
                    valid_data['А/А0'] = valid_data['А'] / valid_data['А0']
                    valid_data['А/А0'] = valid_data['А/А0'].round(4)

                    # Show preview with calculated ratios (only visible columns plus А/А0)
                    st.subheader("Предварительный просмотр с рассчитанными А/А0")
                    display_data = valid_data[['т, мин', 'А', 'А/А0']].copy()
                    st.dataframe(display_data, use_container_width=True)
                    st.info(f"Автоопределение активно: А0 = {first_a_value:.5f} для всех расчетов")
=======
        if not edited_data.empty and 'А' in edited_data.columns and 'А0' in edited_data.columns:
            # Apply auto-population logic: if first A value exists, populate all A0 values
            processed_data = edited_data.copy()

            # Get the first valid A value (non-zero) from the first row
            if len(processed_data) > 0 and processed_data.iloc[0]['А'] > 0:
                first_a_value = processed_data.iloc[0]['А']
                # Auto-populate all A0 values with the first A value
                processed_data['А0'] = first_a_value

            # Remove rows with zero or negative values for calculation
            valid_data = processed_data[(processed_data['А'] > 0) & (processed_data['А0'] > 0) & (processed_data['т, мин'] >= 0)]

            if not valid_data.empty:
                # Calculate A/A0 ratios
                valid_data = valid_data.copy()
                valid_data['А/А0'] = valid_data['А'] / valid_data['А0']
                valid_data['А/А0'] = valid_data['А/А0'].round(4)

                # Show preview with calculated ratios
                st.subheader("Предварительный просмотр с рассчитанными А/А0")
                st.dataframe(valid_data, use_container_width=True)
>>>>>>> df0657fc

                # Show auto-population info if applicable
                if len(processed_data) > 0 and processed_data.iloc[0]['А'] > 0:
                    st.success(f"Автозаполнение активно: А0 = {processed_data.iloc[0]['А']:.5f} для всех строк")

        # Validate manual data
        if st.button("Анализировать введенные данные", type="primary"):
            if edited_data.empty:
                st.error("Пожалуйста, введите данные для анализа")
            else:
                # Use the processed data with auto-population and calculated A/A0
<<<<<<< HEAD
                if not edited_data.empty and 'А' in edited_data.columns:
=======
                if not edited_data.empty and 'А' in edited_data.columns and 'А0' in edited_data.columns:
>>>>>>> df0657fc
                    # Apply auto-population logic first
                    processed_data = edited_data.copy()

                    # Get the first valid A value (non-zero) from the first row
                    if len(processed_data) > 0 and processed_data.iloc[0]['А'] > 0:
                        first_a_value = processed_data.iloc[0]['А']
                        # Auto-populate all A0 values with the first A value
                        processed_data['А0'] = first_a_value
<<<<<<< HEAD
                    else:
                        st.error("Первое значение в столбце А должно быть положительным числом.")
                        return
=======
>>>>>>> df0657fc

                    # Remove rows with zero or negative values
                    valid_data = processed_data[(processed_data['А'] > 0) & (processed_data['А0'] > 0) & (processed_data['т, мин'] >= 0)]

                    if valid_data.empty:
                        st.error("Нет действительных данных. Убедитесь, что все значения положительные.")
                    else:
                        # Calculate A/A0 ratios
                        valid_data = valid_data.copy()
                        valid_data['А/А0'] = valid_data['А'] / valid_data['А0']

                        # Validate the processed data
                        is_valid, error_message = validate_data_structure(valid_data)

                        if not is_valid:
                            st.error(f"{error_message}")
                        else:
                            # Check for additional validation
                            if valid_data['т, мин'].duplicated().any():
                                st.error("Значения времени не должны повторяться")
                            elif not valid_data['т, мин'].is_monotonic_increasing:
                                st.error("Значения времени должны быть в возрастающем порядке")
                            else:
                                # Data is valid, use it for analysis
                                df = valid_data.copy()
                                st.success("Данные успешно введены!")
                                st.info(f"Введено {len(df)} точек данных")
<<<<<<< HEAD
                                st.info(f"Автоопределение: А0 = {first_a_value:.5f} для всех расчетов")
=======
                                if len(processed_data) > 0 and processed_data.iloc[0]['А'] > 0:
                                    st.info(f"Автозаполнение: А0 = {processed_data.iloc[0]['А']:.5f} применено ко всем строкам")
>>>>>>> df0657fc

    # Process data if we have valid data (from either source)
    if df is not None and not df.empty:
        pass  # Debug information removed as requested

        # Process data
        processed_df = preprocess_data(df)

        if len(processed_df) == 0:
            st.error("Нет действительных данных после обработки")
            st.error("Возможные причины:")
            st.error("- Все значения равны нулю или отрицательные")
            st.error("- Проблемы с форматом чисел (например, запятая вместо точки)")
            st.error("- Отсутствуют обязательные столбцы")
            return

        # Data summary
        summary = get_data_summary(processed_df)

        st.header("Сводка данных")
        col1, col2, col3, col4 = st.columns(4)

        with col1:
            st.metric("Действительные точки", summary['total_points'])
        with col2:
            st.metric("Диапазон времени", f"{summary['time_range'][0]:.1f} - {summary['time_range'][1]:.1f} мин")
        with col3:
            st.metric("Начальная концентрация", f"{summary['a0_value']:.3f}")
        with col4:
            st.metric("Диапазон A/A0", f"{summary['a_a0_range'][0]:.3f} - {summary['a_a0_range'][1]:.3f}")

        # Find stable points (using fixed threshold of 0.1)
        stable_indices = find_stable_points(processed_df['ln_A_A0'], processed_df['т, мин'], 0.1)
        selected_data = processed_df.iloc[stable_indices].copy()

        st.header("Выбранные точки")
        st.info(f"Выбрано {len(selected_data)} точек из {len(processed_df)}")
        st.info(f"Выбранный временной диапазон: {selected_data['т, мин'].iloc[0]:.1f} - {selected_data['т, мин'].iloc[-1]:.1f} мин")

        # Fit models
        try:
            k1, pfo_predictions, mape_pfo, r2_pfo = fit_pfo_model(selected_data)
            k2, pso_predictions, mape_pso, r2_pso = fit_pso_model(selected_data)

            # Results summary
            st.header("Результаты моделирования")

            results_summary = create_results_summary(k1, k2, mape_pfo, mape_pso, r2_pfo, r2_pso)

            # Display summary table
            st.subheader("Сводка результатов")
            st.dataframe(results_summary, use_container_width=True)

            # Model comparison metrics
            col1, col2 = st.columns(2)
            with col1:
                st.markdown("### Модель PFO")
                st.metric("R² Score", f"{r2_pfo:.4f}")
                st.metric("MAPE (%)", f"{mape_pfo:.2f}")
                st.metric("Константа скорости k₁", f"{abs(k1):.5f} мин⁻¹")

            with col2:
                st.markdown("### Модель PSO")
                st.metric("R² Score", f"{r2_pso:.4f}")
                st.metric("MAPE (%)", f"{mape_pso:.2f}")
                st.metric("Константа скорости k₂", f"{k2:.5f} л/(мг·мин)")

            # Detailed results
            with st.expander("Подробные результаты"):
                detailed_results = create_detailed_results(pfo_predictions, pso_predictions)
                st.dataframe(detailed_results, use_container_width=True)

            # Plots
            st.header("Графики")

            # Generate Matplotlib plots
            fig_main = create_matplotlib_plots(processed_df, selected_data, pfo_predictions, pso_predictions, k1, k2)
            st.pyplot(fig_main)

            # Download results
            st.header("Скачать результаты")

            # Prepare download data
            download_data = {
                'Summary': results_summary,
                'Detailed_Results': detailed_results,
                'Selected_Data': selected_data,
                'PFO_Predictions': pfo_predictions,
                'PSO_Predictions': pso_predictions
            }

            # Create Excel file for download
            output = BytesIO()
            with pd.ExcelWriter(output, engine='openpyxl') as writer:
                for sheet_name, data in download_data.items():
                    data.to_excel(writer, sheet_name=sheet_name, index=False)

            st.download_button(
                label="Скачать результаты как файл Excel",
                data=output.getvalue(),
                file_name="kinetic_modeling_results.xlsx",
                mime="application/vnd.openxmlformats-officedocument.spreadsheetml.sheet"
            )

        except Exception as e:
            st.error(f"Ошибка моделирования: {str(e)}")

    else:
        # Show instructions when no data is available
        if input_method == "Загрузить файл":
            pass
        else:
            st.info("Пожалуйста, введите данные и нажмите кнопку анализа")


if __name__ == "__main__":
    main()<|MERGE_RESOLUTION|>--- conflicted
+++ resolved
@@ -173,21 +173,12 @@
                                 data_type = df[col].dtype
                                 st.text(f"{col}: {data_type} | Примеры: {sample_values}")
 
-<<<<<<< HEAD
                 # Data editing section for uploaded files
                 st.subheader("Редактирование данных")
-                st.info("Вы можете отредактировать загруженные данные перед анализом. Первое значение в столбце А будет автоматически использовано как начальная концентрация А0 для всех расчетов. Столбец А/А0 будет пересчитан автоматически.")
-
-                # Initialize session state for uploaded file editing
-                if 'uploaded_first_a_value' not in st.session_state:
-                    st.session_state.uploaded_first_a_value = None
-
-                # Prepare data for editing (remove А0 column from display if present)
+                st.info("Вы можете отредактировать загруженные данные перед анализом. Столбец А/А0 будет пересчитан автоматически.")
+
+                # Prepare data for editing
                 edit_df = df.copy()
-                display_columns = ['т, мин', 'А']
-
-                # Create display dataframe with only the columns we want to show
-                edit_df_display = edit_df[display_columns].copy()
 
                 # Configure column settings for the data editor
                 column_config = {
@@ -200,64 +191,65 @@
                     ),
                     "А": st.column_config.NumberColumn(
                         "Концентрация А",
-                        help="Концентрация А (первое значение используется как А0)",
+                        help="Концентрация А",
+                        min_value=0.0,
+                        step=0.0001,
+                        format="%.5f"
+                    ),
+                    "А0": st.column_config.NumberColumn(
+                        "Начальная концентрация А0",
+                        help="Начальная концентрация А0",
                         min_value=0.0,
                         step=0.0001,
                         format="%.5f"
                     )
                 }
 
+                # Add А/А0 column configuration if it exists
+                if 'А/А0' in edit_df.columns:
+                    column_config["А/А0"] = st.column_config.NumberColumn(
+                        "Отношение А/А0",
+                        help="Отношение А/А0 (будет пересчитано автоматически)",
+                        min_value=0.0,
+                        step=0.0001,
+                        format="%.4f",
+                        disabled=True  # Make this column read-only since it's calculated
+                    )
+
                 # Create editable data table
                 edited_df = st.data_editor(
-                    edit_df_display,
+                    edit_df,
                     use_container_width=True,
                     num_rows="dynamic",
                     column_config=column_config,
                     key="uploaded_data_editor"
                 )
 
-                # Auto-calculate А/А0 if А column exists
-                if 'А' in edited_df.columns:
+                # Auto-calculate А/А0 if А and А0 columns exist
+                if 'А' in edited_df.columns and 'А0' in edited_df.columns:
                     # Create a copy to avoid modifying the original
                     processed_edited_df = edited_df.copy()
 
-                    # Apply auto-population logic: if first A value exists, populate all A0 values
-                    if len(processed_edited_df) > 0 and processed_edited_df.iloc[0]['А'] > 0:
-                        first_a_value = processed_edited_df.iloc[0]['А']
-                        # Auto-populate all A0 values with the first A value
-                        processed_edited_df['А0'] = first_a_value
-
-                        # Show auto-population notification
-                        if first_a_value != st.session_state.uploaded_first_a_value:
-                            st.session_state.uploaded_first_a_value = first_a_value
-                            st.success(f"Автоопределение: А0 = {first_a_value:.5f} (из первого значения А)")
-
-                        # Remove rows with invalid data
-                        valid_mask = (processed_edited_df['А'] > 0) & (processed_edited_df['А0'] > 0) & (processed_edited_df['т, мин'] >= 0)
-                        processed_edited_df = processed_edited_df[valid_mask]
-
-                        if not processed_edited_df.empty:
-                            # Recalculate А/А0
-                            processed_edited_df['А/А0'] = processed_edited_df['А'] / processed_edited_df['А0']
-                            processed_edited_df['А/А0'] = processed_edited_df['А/А0'].round(4)
-
-                            # Update df to use the edited and processed data
-                            df = processed_edited_df.copy()
-
-                            # Show updated preview
-                            with st.expander("Предварительный просмотр отредактированных данных"):
-                                # Show only visible columns plus А/А0
-                                display_data = df[['т, мин', 'А', 'А/А0']].copy()
-                                st.dataframe(display_data, use_container_width=True)
-                                st.info(f"Действительных строк после редактирования: {len(df)}")
-                                if len(processed_edited_df) > 0 and processed_edited_df.iloc[0]['А'] > 0:
-                                    st.info(f"Автоопределение активно: А0 = {processed_edited_df.iloc[0]['А']:.5f} для всех расчетов")
-                        else:
-                            st.warning("Нет действительных данных после редактирования. Убедитесь, что все значения положительные.")
-                            df = None
-
-=======
->>>>>>> df0657fc
+                    # Remove rows with invalid data
+                    valid_mask = (processed_edited_df['А'] > 0) & (processed_edited_df['А0'] > 0) & (processed_edited_df['т, мин'] >= 0)
+                    processed_edited_df = processed_edited_df[valid_mask]
+
+                    if not processed_edited_df.empty:
+                        # Recalculate А/А0
+                        processed_edited_df['А/А0'] = processed_edited_df['А'] / processed_edited_df['А0']
+                        processed_edited_df['А/А0'] = processed_edited_df['А/А0'].round(4)
+
+                        # Update df to use the edited and processed data
+                        df = processed_edited_df.copy()
+
+                        # Show updated preview
+                        with st.expander("Предварительный просмотр отредактированных данных"):
+                            st.dataframe(df, use_container_width=True)
+                            st.info(f"Действительных строк после редактирования: {len(df)}")
+                    else:
+                        st.warning("Нет действительных данных после редактирования. Убедитесь, что все значения положительные.")
+                        df = None
+
             except Exception as e:
                 st.error(f"Ошибка чтения файла: {str(e)}")
 
@@ -280,11 +272,7 @@
             'А': [0.0]
         })
 
-<<<<<<< HEAD
-        st.info("Введите данные в таблицу ниже. Первое значение в столбце А будет автоматически использовано как начальная концентрация А0 для всех расчетов. Столбец А/А0 будет рассчитан автоматически.")
-=======
-        st.info("Введите данные в таблицу ниже. При вводе первого значения в столбец А, оно автоматически заполнит все строки столбца А0. Столбец А/А0 будет рассчитан автоматически.")
->>>>>>> df0657fc
+        st.info("Введите данные в таблицу ниже. Столбец А/А0 будет рассчитан автоматически.")
 
         # Data editor
         edited_data = st.data_editor(
@@ -301,9 +289,6 @@
                 ),
                 "А": st.column_config.NumberColumn(
                     "Концентрация А",
-<<<<<<< HEAD
-                    help="Концентрация А (первое значение используется как А0)",
-=======
                     help="Концентрация А",
                     min_value=0.0,
                     step=0.0001,
@@ -311,86 +296,18 @@
                 ),
                 "А0": st.column_config.NumberColumn(
                     "Начальная концентрация А0",
-                    help="Начальная концентрация А0 (автозаполнение из первого значения А)",
->>>>>>> df0657fc
+                    help="Начальная концентрация А0",
                     min_value=0.0,
                     step=0.0001,
                     format="%.5f"
                 )
-            },
-            key="manual_data_editor"
+            }
         )
 
-        # Auto-populate А0 column based on first А value
+        # Auto-calculate A/A0 ratios and show preview
         if not edited_data.empty and 'А' in edited_data.columns and 'А0' in edited_data.columns:
-            # Get the first valid A value (non-zero)
-            first_a_value = None
-            for _, row in edited_data.iterrows():
-                if row['А'] > 0:
-                    first_a_value = row['А']
-                    break
-
-            # If we found a valid first A value, auto-populate A0 column
-            if first_a_value is not None and first_a_value != st.session_state.first_a_value:
-                st.session_state.first_a_value = first_a_value
-                # Create a copy and populate A0 values
-                edited_data_copy = edited_data.copy()
-                edited_data_copy['А0'] = first_a_value
-
-                # Update the data editor with auto-populated values
-                st.info(f"Автозаполнение: Все значения А0 установлены в {first_a_value:.5f}")
-
-                # Re-run the data editor with updated values
-                edited_data = st.data_editor(
-                    edited_data_copy,
-                    num_rows="dynamic",
-                    use_container_width=True,
-                    column_config={
-                        "т, мин": st.column_config.NumberColumn(
-                            "Время (мин)",
-                            help="Время в минутах",
-                            min_value=0.0,
-                            step=0.0001,
-                            format="%.4f"
-                        ),
-                        "А": st.column_config.NumberColumn(
-                            "Концентрация А",
-                            help="Концентрация А",
-                            min_value=0.0,
-                            step=0.0001,
-                            format="%.5f"
-                        ),
-                        "А0": st.column_config.NumberColumn(
-                            "Начальная концентрация А0 (автозаполнение из первого значения А)",
-                            help="Начальная концентрация А0 (автозаполнение из первого значения А)",
-                            min_value=0.0,
-                            step=0.0001,
-                            format="%.5f"
-                        )
-                    },
-                    key="manual_data_editor_updated"
-                )
-
-        # Auto-calculate A/A0 ratios and show preview
-<<<<<<< HEAD
-        if not edited_data.empty and 'А' in edited_data.columns:
-            # Apply auto-population logic: use first A value as A0 for all calculations
-            processed_data = edited_data.copy()
-
-            # Get the first valid A value (non-zero) from the first row
-            first_a_value = None
-            if len(processed_data) > 0 and processed_data.iloc[0]['А'] > 0:
-                first_a_value = processed_data.iloc[0]['А']
-                # Add А0 column internally for calculations
-                processed_data['А0'] = first_a_value
-
-                # Show auto-determination info
-                if first_a_value != st.session_state.first_a_value:
-                    st.session_state.first_a_value = first_a_value
-                    st.success(f"Автоопределение: А0 = {first_a_value:.5f} (из первого значения А)")
-
-                # Remove rows with zero or negative values
-                valid_data = processed_data[(processed_data['А'] > 0) & (processed_data['А0'] > 0) & (processed_data['т, мин'] >= 0)]
+            # Remove rows with zero or negative values
+            valid_data = edited_data[(edited_data['А'] > 0) & (edited_data['А0'] > 0) & (edited_data['т, мин'] >= 0)]
 
                 if not valid_data.empty:
                     # Calculate A/A0 ratios
@@ -403,30 +320,6 @@
                     display_data = valid_data[['т, мин', 'А', 'А/А0']].copy()
                     st.dataframe(display_data, use_container_width=True)
                     st.info(f"Автоопределение активно: А0 = {first_a_value:.5f} для всех расчетов")
-=======
-        if not edited_data.empty and 'А' in edited_data.columns and 'А0' in edited_data.columns:
-            # Apply auto-population logic: if first A value exists, populate all A0 values
-            processed_data = edited_data.copy()
-
-            # Get the first valid A value (non-zero) from the first row
-            if len(processed_data) > 0 and processed_data.iloc[0]['А'] > 0:
-                first_a_value = processed_data.iloc[0]['А']
-                # Auto-populate all A0 values with the first A value
-                processed_data['А0'] = first_a_value
-
-            # Remove rows with zero or negative values for calculation
-            valid_data = processed_data[(processed_data['А'] > 0) & (processed_data['А0'] > 0) & (processed_data['т, мин'] >= 0)]
-
-            if not valid_data.empty:
-                # Calculate A/A0 ratios
-                valid_data = valid_data.copy()
-                valid_data['А/А0'] = valid_data['А'] / valid_data['А0']
-                valid_data['А/А0'] = valid_data['А/А0'].round(4)
-
-                # Show preview with calculated ratios
-                st.subheader("Предварительный просмотр с рассчитанными А/А0")
-                st.dataframe(valid_data, use_container_width=True)
->>>>>>> df0657fc
 
                 # Show auto-population info if applicable
                 if len(processed_data) > 0 and processed_data.iloc[0]['А'] > 0:
@@ -437,27 +330,8 @@
             if edited_data.empty:
                 st.error("Пожалуйста, введите данные для анализа")
             else:
-                # Use the processed data with auto-population and calculated A/A0
-<<<<<<< HEAD
-                if not edited_data.empty and 'А' in edited_data.columns:
-=======
+                # Use the valid data with calculated A/A0
                 if not edited_data.empty and 'А' in edited_data.columns and 'А0' in edited_data.columns:
->>>>>>> df0657fc
-                    # Apply auto-population logic first
-                    processed_data = edited_data.copy()
-
-                    # Get the first valid A value (non-zero) from the first row
-                    if len(processed_data) > 0 and processed_data.iloc[0]['А'] > 0:
-                        first_a_value = processed_data.iloc[0]['А']
-                        # Auto-populate all A0 values with the first A value
-                        processed_data['А0'] = first_a_value
-<<<<<<< HEAD
-                    else:
-                        st.error("Первое значение в столбце А должно быть положительным числом.")
-                        return
-=======
->>>>>>> df0657fc
-
                     # Remove rows with zero or negative values
                     valid_data = processed_data[(processed_data['А'] > 0) & (processed_data['А0'] > 0) & (processed_data['т, мин'] >= 0)]
 
@@ -484,12 +358,6 @@
                                 df = valid_data.copy()
                                 st.success("Данные успешно введены!")
                                 st.info(f"Введено {len(df)} точек данных")
-<<<<<<< HEAD
-                                st.info(f"Автоопределение: А0 = {first_a_value:.5f} для всех расчетов")
-=======
-                                if len(processed_data) > 0 and processed_data.iloc[0]['А'] > 0:
-                                    st.info(f"Автозаполнение: А0 = {processed_data.iloc[0]['А']:.5f} применено ко всем строкам")
->>>>>>> df0657fc
 
     # Process data if we have valid data (from either source)
     if df is not None and not df.empty:
